{
 "cells": [
  {
   "cell_type": "code",
   "execution_count": 44,
   "metadata": {
    "collapsed": true,
    "scrolled": true
   },
   "outputs": [],
   "source": [
    "import numpy as np\n",
    "from qutip import *\n",
    "from scipy.optimize import minimize"
   ]
  },
  {
   "cell_type": "markdown",
   "metadata": {},
   "source": [
    "#### Parameters\n",
    "\n",
    "For n qubits, we need n(n-1) + 2n arbitary rotation gates, with 3 parameters each.\n",
    "\n",
    "https://arxiv.org/abs/1612.02806"
   ]
  },
  {
   "cell_type": "markdown",
   "metadata": {},
   "source": [
    "### Qutip Implementation"
   ]
  },
  {
   "cell_type": "code",
   "execution_count": 45,
   "metadata": {
    "scrolled": true
   },
   "outputs": [],
   "source": [
    "# create operator from product of all gates in a circuit\n",
    "def gate_prod(n, gates):\n",
    "    prod = qeye([2] * n)\n",
    "    for gate in gates:\n",
    "        prod = prod * gate\n",
    "    return prod"
   ]
  },
  {
   "cell_type": "code",
   "execution_count": 46,
   "metadata": {
    "scrolled": true
   },
   "outputs": [],
   "source": [
    "# arbitrary rotation/controlled rotation gates\n",
    "# https://arxiv.org/abs/quant-ph/9503016\n",
    "\n",
    "# ROT = Rz(alpha) * Ry(theta) * Rz(beta)\n",
    "def rot(n, params, tgt):\n",
    "    alpha, theta, beta = params\n",
    "    return rz(alpha, n, tgt)*ry(theta, n, tgt)*rz(beta, n, tgt)\n",
    "\n",
    "# CROT = A * CNOT * B * CNOT * C\n",
    "# A = Rz(alpha)*Ry(theta / 2)\n",
    "# B = Ry(-theta / 2) * Rz(-(alpha + beta) / 2)\n",
    "# C = Rz((beta - alpha) / 2)\n",
    "def ctrl_rot(n, params, ctrl, tgt):\n",
    "    alpha, theta, beta = params\n",
    "    A = rz(alpha, n, tgt) * ry(theta / 2.0, n, tgt)\n",
    "    B = ry(-theta / 2.0, n, tgt) * rz(-(alpha + beta) / 2.0, n, tgt)\n",
    "    C = rz((beta - alpha) / 2.0, n, tgt)\n",
    "    assert (A * B * C == qeye([2] * n))\n",
    "    assert (A * rx(np.pi/2, n, tgt) * B * rx(np.pi/2, n, tgt) * C == rot(n, params, tgt))\n",
    "    return A * cnot(n, ctrl, tgt) * B * cnot(n, ctrl, tgt) * C"
   ]
  },
  {
   "cell_type": "markdown",
   "metadata": {},
   "source": [
    "#### Data Structures"
   ]
  },
  {
   "cell_type": "code",
   "execution_count": 47,
   "metadata": {
    "scrolled": true
   },
   "outputs": [],
   "source": [
    "def init_params(n_params, method=np.ones):\n",
    "    return method(n_params)\n",
    "\n",
    "def split_params(n, params):\n",
    "    return (params[:3 * n].reshape(n, 3),\n",
    "            params[3 * n : -3 * n].reshape(n, n-1, 3),\n",
    "            params[-3 * n:].reshape(n, 3))\n",
    "\n",
    "def recombine_params(first, mid, last):\n",
    "    return np.concatenate((first.flatten(), mid.flatten(), last.flatten()))"
   ]
  },
  {
   "cell_type": "markdown",
   "metadata": {},
   "source": [
    "#### Circuit\n",
    "The circuit outlined in red below is the unitary gate for encoding (in this case, for 4 qubit inputs).\n",
    "![arbitrary_rotation_gate_circuit](https://image.ibb.co/ji9XBc/unit_cell_arb_rot.png)"
   ]
  },
  {
   "cell_type": "code",
   "execution_count": 39,
   "metadata": {
    "collapsed": true,
    "scrolled": true
   },
   "outputs": [],
   "source": [
    "# # create circuit from parameters\n",
    "# def get_circuit_gates(num_gates, params):\n",
    "#     gates = np.array([qeye([2] * 4) for _ in range(num_gates)])\n",
    "\n",
    "#     # R1 - R4\n",
    "#     for gate_num in range(0, 4):\n",
    "#         alpha, theta, beta = params[gate_num]\n",
    "#         gates[gate_num] = arb_rot(n, alpha, theta, beta, gate_num - 0)\n",
    "\n",
    "#     # R5 - R7 controlled by qubit 0\n",
    "#     for gate_num in range(4, 7):\n",
    "#         control = 0\n",
    "#         targets = [1, 2, 3]\n",
    "#         alpha, theta, beta = params[gate_num]\n",
    "#         gates[gate_num] = ctrl_rot(n, alpha, theta, beta, control, targets[gate_num - 4])\n",
    "\n",
    "#     # R8 - R10 controlled by qubit 1\n",
    "#     for gate_num in range(7, 10):\n",
    "#         control = 1\n",
    "#         targets = [0, 2, 3]\n",
    "#         alpha, theta, beta = params[gate_num]\n",
    "#         gates[gate_num] = ctrl_rot(n, alpha, theta, beta, control, targets[gate_num - 7])\n",
    "\n",
    "#     # R11 - R13 controlled by qubit 2\n",
    "#     for gate_num in range(10, 13):\n",
    "#         control = 2\n",
    "#         targets = [0, 1, 3]\n",
    "#         alpha, theta, beta = params[gate_num]\n",
    "#         gates[gate_num] = ctrl_rot(n, alpha, theta, beta, control, targets[gate_num - 10])\n",
    "\n",
    "#     # R14 - R16 controlled by qubit 3\n",
    "#     for gate_num in range(13, 16):\n",
    "#         control = 3\n",
    "#         targets = [0, 1, 2]\n",
    "#         alpha, theta, beta = params[gate_num]\n",
    "#         gates[gate_num] = ctrl_rot(n, alpha, theta, beta, control, targets[gate_num - 13])\n",
    "\n",
    "#     # R17 - R20\n",
    "#     for gate_num in range(16, 20):\n",
    "#         alpha, theta, beta = params[gate_num]\n",
    "#         gates[gate_num] = arb_rot(n, alpha, theta, beta, gate_num - 16)\n",
    "\n",
    "#     return gates"
   ]
  },
  {
   "cell_type": "code",
   "execution_count": 6,
   "metadata": {
    "collapsed": true,
    "scrolled": true
   },
   "outputs": [],
   "source": [
    "# gate_product = gate_prod(n, gates)\n",
    "# gate_product"
   ]
  },
  {
   "cell_type": "code",
   "execution_count": 48,
   "metadata": {
    "scrolled": true
   },
   "outputs": [],
   "source": [
    "def wrapper(n, params):\n",
    "    assert (len(params) == n)\n",
    "    gates = []\n",
    "    for tgt, rot_params in enumerate(params):\n",
    "        gates.append(rot(n, rot_params, tgt))\n",
    "    return gate_prod(n, gates)\n",
    "\n",
    "def blue_box(n, params, ctrl):\n",
    "    p_index = 0\n",
    "    gates = []\n",
    "    for tgt in range(n):\n",
    "        #print (tgt, ctrl)\n",
    "        if tgt == ctrl:\n",
    "            continue\n",
    "        rot_params = params[p_index]\n",
    "        p_index += 1\n",
    "        gates.append(ctrl_rot(n, rot_params, ctrl, tgt))\n",
    "    return gate_prod(n, gates)\n",
    "\n",
    "def create_circuit(n, all_params):\n",
    "    gates = []\n",
    "    \n",
    "    # split parameters\n",
    "    f, m, b = split_params(n, all_params)\n",
    "    \n",
    "    # front wrapper\n",
    "    gates.append(wrapper(n, f))\n",
    "    \n",
    "    # blue boxes\n",
    "    for i in range(n):\n",
    "        gates.append(blue_box(n, m[i], i))\n",
    "    \n",
    "    # back wrapper\n",
    "    gates.append(wrapper(n, b))\n",
    "    \n",
    "    return gate_prod(n, gates)"
   ]
  },
  {
   "cell_type": "code",
   "execution_count": 50,
   "metadata": {
    "scrolled": true
   },
   "outputs": [],
   "source": [
    "# returns n, number of gates needed, number of params needed\n",
    "def init_consts(n):\n",
    "    n_gates = n * (n - 1) + 2 * n\n",
    "    n_params = 3 * n_gates\n",
    "    return n, n_gates, n_params\n",
    "\n",
    "# given input state and output state, returns estimated fidelity\n",
    "#     we can cast to integer because this is the norm squared\n",
    "#     there's no longer any complex component\n",
    "def overlap(inp, oup):\n",
    "    ol = inp.overlap(oup)\n",
    "    return int(ol * ol.conj())\n",
    "v_overlap = np.vectorize(overlap)\n",
    "\n",
    "# return objective to minimize for scipy optimizers\n",
    "#     given N data points\n",
    "#     params: parameters to tune\n",
    "#     args: [n, ...bunch_of_instates_to_train_on...]\n",
    "def obj_func(params, *args):\n",
    "    n = args[0]\n",
    "    in_states = args[1:]\n",
    "    \n",
    "    # create encoding operator from parameters of the rotation gates\n",
    "    encoding_op = create_circuit(n, params)\n",
    "    \n",
    "    # apply encoding circuit to all training data\n",
    "    # (should probably split this up into epochs)\n",
    "    out_states = encoding_op * in_states\n",
    "    \n",
    "    overlaps = 1 - v_overlap(in_states, out_states)\n",
    "    return sum(overlaps)"
   ]
  },
  {
   "cell_type": "code",
   "execution_count": 51,
   "metadata": {
    "scrolled": true
   },
   "outputs": [],
   "source": [
    "# create qubit from a rand float\n",
    "def qubit(a, b):    \n",
    "    # random phase shifts\n",
    "    if np.random.rand() <= 0.5:\n",
    "        a = a * 1.0j\n",
    "    if np.random.rand() <= 0.5:\n",
    "        b = b * 1.0j\n",
    "    return Qobj([[a],[b]]).unit()\n",
    "v_qubit = np.vectorize(qubit)\n",
    "\n",
    "def gen_data(n_orig, n_enc, data_count=100):\n",
    "    assert(n_orig >= n_enc)\n",
    "    data = []\n",
    "    \n",
    "    # choose which qubits to exclude\n",
    "    excluded = np.random.choice(range(n_orig), size=(n_orig - n_enc), replace=False)\n",
    "    \n",
    "    # set shape matrix\n",
    "    shape = [2] * n_orig\n",
    "    \n",
    "    # generate data\n",
    "    for _ in range(data_count):\n",
    "        qubits = v_qubit(2 * np.random.random(n_orig) - 1, 2 * np.random.random(n_orig) - 1)\n",
    "        qubits[excluded] = basis(2,0)\n",
    "        data.append((tensor(qubits)).unit())\n",
    "        \n",
    "    return np.array(data)"
   ]
  },
  {
   "cell_type": "code",
   "execution_count": 52,
   "metadata": {
    "scrolled": true
   },
   "outputs": [],
   "source": [
    "data = gen_data(2,1,data_count=1000)"
   ]
  },
  {
   "cell_type": "code",
   "execution_count": 53,
   "metadata": {
    "scrolled": true
   },
   "outputs": [
    {
     "data": {
      "text/plain": [
       "array([ Quantum object: dims = [[2, 2], [1, 1]], shape = (4, 1), type = ket\n",
       "Qobj data =\n",
       "[[ 0.+0.57254456j]\n",
       " [ 0.+0.j        ]\n",
       " [ 0.+0.81987361j]\n",
       " [ 0.+0.j        ]],\n",
       "       Quantum object: dims = [[2, 2], [1, 1]], shape = (4, 1), type = ket\n",
       "Qobj data =\n",
       "[[-0.1453416 ]\n",
       " [ 0.        ]\n",
       " [-0.98938153]\n",
       " [ 0.        ]],\n",
       "       Quantum object: dims = [[2, 2], [1, 1]], shape = (4, 1), type = ket\n",
       "Qobj data =\n",
       "[[ 0.-0.94412295j]\n",
       " [ 0.+0.j        ]\n",
       " [ 0.-0.32959348j]\n",
       " [ 0.+0.j        ]],\n",
       "       Quantum object: dims = [[2, 2], [1, 1]], shape = (4, 1), type = ket\n",
       "Qobj data =\n",
       "[[ 0.-0.03340899j]\n",
       " [ 0.+0.j        ]\n",
       " [ 0.+0.99944176j]\n",
       " [ 0.+0.j        ]],\n",
       "       Quantum object: dims = [[2, 2], [1, 1]], shape = (4, 1), type = ket\n",
       "Qobj data =\n",
       "[[ 0.00000000-0.50738097j]\n",
       " [ 0.00000000+0.j        ]\n",
       " [ 0.86172185+0.j        ]\n",
       " [ 0.00000000+0.j        ]]], dtype=object)"
      ]
     },
     "execution_count": 53,
     "metadata": {},
     "output_type": "execute_result"
    }
   ],
   "source": [
    "num_params = \"\"\n",
    "initial_params = init_params(num_params)\n",
    "data[:5]\n",
    "# minimize(obj_func, initial_params, method='Nelder-Mead')"
   ]
  },
  {
   "cell_type": "code",
   "execution_count": 55,
   "metadata": {
    "scrolled": true
   },
   "outputs": [
    {
     "name": "stderr",
     "output_type": "stream",
     "text": [
      "/usr/local/lib/python3.5/dist-packages/ipykernel_launcher.py:12: ComplexWarning: Casting complex values to real discards the imaginary part\n",
      "  if sys.path[0] == '':\n"
     ]
    },
    {
     "data": {
      "text/plain": [
       "2"
      ]
     },
     "execution_count": 55,
     "metadata": {},
     "output_type": "execute_result"
    }
   ],
   "source": [
    "U = sigmax()\n",
    "instates = np.array([Qobj([[0],[1]]), Qobj([[1],[0]])])\n",
    "outstates = U * instates\n",
    "sum(1-v_overlap(instates, outstates))"
   ]
  },
  {
   "cell_type": "markdown",
   "metadata": {},
   "source": [
    "## Density Matrix Overview:\n",
    "\n",
    "In order to understand how the cost function is computed for the autoencoder, we will need to describe our system in terms of density matricies. Density matrices are useful because they describe ensemble behavior of quantum experiments - which are often the result of imperfect quantum manipulations.\n",
    "\n",
    "To this point in ES170 we have dealt only with pure states - where the quantum state of the system inputs and outputs can be described by a single state vector.\n",
    "\n",
    "In practice we can have states which are a probablilistic ensemble of pure states. Note that this is fundamentally different from a superposition. We will explore describe this distinction explicitly below. Density matrices are a useful tool for describing this more general class of ensemble states.\n",
    "\n",
    "The following examples will illustrate the mechanics of density matrices.\n",
    "\n",
    "For a pure state, $|\\psi>$ the density matrix (sometimes called the density operator) is given by the following:\n",
    "\n",
    "$\\rho = |\\psi><\\psi|$\n",
    "\n",
    "For a single bit system, expressed in the $\\{|0>,|1>\\}$ basis, the density matrix elements are thus:\n",
    "\n",
    "$\\rho_{11} = <0|\\rho|0>$\n",
    "\n",
    "$\\rho_{12} = <0|\\rho|1>$\n",
    "\n",
    "$\\rho_{21} = <1|\\rho|0>$\n",
    "\n",
    "$\\rho_{12} = <1|\\rho|1>$\n",
    "\n",
    "With some simple dirac manipulation, we can see that the entries of the density matrix are probabilities. For example, $\\rho_{11}$ is the probability of measuring $|\\psi>$ in state zero.\n",
    "\n",
    "As an example, we construct the density matrix for basis states:"
   ]
  },
  {
   "cell_type": "code",
   "execution_count": 18,
   "metadata": {
    "collapsed": true,
    "scrolled": true
   },
   "outputs": [
    {
     "data": {
      "text/latex": [
       "Quantum object: dims = [[2], [2]], shape = (2, 2), type = oper, isherm = True\\begin{equation*}\\left(\\begin{array}{*{11}c}1.0 & 0.0\\\\0.0 & 0.0\\\\\\end{array}\\right)\\end{equation*}"
      ],
      "text/plain": [
       "Quantum object: dims = [[2], [2]], shape = (2, 2), type = oper, isherm = True\n",
       "Qobj data =\n",
       "[[1. 0.]\n",
       " [0. 0.]]"
      ]
     },
     "execution_count": 18,
     "metadata": {},
     "output_type": "execute_result"
    }
   ],
   "source": [
    "# Basis state 0 \n",
    "q0 = basis(2,0)\n",
    "\n",
    "rho = q0*q0.dag()\n",
    "\n",
    "rho"
   ]
  },
  {
   "cell_type": "code",
   "execution_count": 19,
   "metadata": {
    "collapsed": true,
    "scrolled": true
   },
   "outputs": [
    {
     "data": {
      "text/latex": [
       "Quantum object: dims = [[2], [2]], shape = (2, 2), type = oper, isherm = True\\begin{equation*}\\left(\\begin{array}{*{11}c}1.0 & 0.0\\\\0.0 & 0.0\\\\\\end{array}\\right)\\end{equation*}"
      ],
      "text/plain": [
       "Quantum object: dims = [[2], [2]], shape = (2, 2), type = oper, isherm = True\n",
       "Qobj data =\n",
       "[[1. 0.]\n",
       " [0. 0.]]"
      ]
     },
     "execution_count": 19,
     "metadata": {},
     "output_type": "execute_result"
    }
   ],
   "source": [
    "# note the following function also works\n",
    "ket2dm(q0)"
   ]
  },
  {
   "cell_type": "code",
   "execution_count": 20,
   "metadata": {
    "collapsed": true,
    "scrolled": true
   },
   "outputs": [
    {
     "data": {
      "text/latex": [
       "Quantum object: dims = [[2], [2]], shape = (2, 2), type = oper, isherm = True\\begin{equation*}\\left(\\begin{array}{*{11}c}0.0 & 0.0\\\\0.0 & 1.0\\\\\\end{array}\\right)\\end{equation*}"
      ],
      "text/plain": [
       "Quantum object: dims = [[2], [2]], shape = (2, 2), type = oper, isherm = True\n",
       "Qobj data =\n",
       "[[0. 0.]\n",
       " [0. 1.]]"
      ]
     },
     "execution_count": 20,
     "metadata": {},
     "output_type": "execute_result"
    }
   ],
   "source": [
    "# For basis state 1\n",
    "q1 = basis(2,1)\n",
    "\n",
    "ket2dm(q1)"
   ]
  },
  {
   "cell_type": "markdown",
   "metadata": {},
   "source": [
    "These pure, orthogonal basis states are equivalent to fock (photon number) states, and qutip has a built in function:"
   ]
  },
  {
   "cell_type": "code",
   "execution_count": 21,
   "metadata": {
    "collapsed": true,
    "scrolled": true
   },
   "outputs": [
    {
     "data": {
      "text/latex": [
       "Quantum object: dims = [[2], [2]], shape = (2, 2), type = oper, isherm = True\\begin{equation*}\\left(\\begin{array}{*{11}c}0.0 & 0.0\\\\0.0 & 1.0\\\\\\end{array}\\right)\\end{equation*}"
      ],
      "text/plain": [
       "Quantum object: dims = [[2], [2]], shape = (2, 2), type = oper, isherm = True\n",
       "Qobj data =\n",
       "[[0. 0.]\n",
       " [0. 1.]]"
      ]
     },
     "execution_count": 21,
     "metadata": {},
     "output_type": "execute_result"
    }
   ],
   "source": [
    "fock_dm(2,1)"
   ]
  },
  {
   "cell_type": "markdown",
   "metadata": {},
   "source": [
    "Nice! We can simply read the probability of the system being in state zero or one by looking at the diagonal entries. What happens for a superpostion?"
   ]
  },
  {
   "cell_type": "code",
   "execution_count": 31,
   "metadata": {
    "collapsed": true,
    "scrolled": true
   },
   "outputs": [
    {
     "data": {
      "text/latex": [
       "Quantum object: dims = [[2], [2]], shape = (2, 2), type = oper, isherm = True\\begin{equation*}\\left(\\begin{array}{*{11}c}0.500 & 0.500\\\\0.500 & 0.500\\\\\\end{array}\\right)\\end{equation*}"
      ],
      "text/plain": [
       "Quantum object: dims = [[2], [2]], shape = (2, 2), type = oper, isherm = True\n",
       "Qobj data =\n",
       "[[0.5 0.5]\n",
       " [0.5 0.5]]"
      ]
     },
     "execution_count": 31,
     "metadata": {},
     "output_type": "execute_result"
    }
   ],
   "source": [
    "# equal superposition state\n",
    "q = 1/np.sqrt(2)*(basis(2,0)+basis(2,1))\n",
    "\n",
    "ket2dm(q)"
   ]
  },
  {
   "cell_type": "markdown",
   "metadata": {},
   "source": [
    "For a superposition we have off diagonal terms! These off-diagonal terms have important physical meaning (in some cases can be interpreted as coherence). For now we'll ignore that.\n",
    "\n",
    "The most important property is that for a pure state, the trace (sum of diagonals) of the density matrix is 1. This is related exactly to the normalized nature of a pure state."
   ]
  },
  {
   "cell_type": "code",
   "execution_count": 28,
   "metadata": {
    "collapsed": true,
    "scrolled": true
   },
   "outputs": [
    {
     "data": {
      "text/plain": [
       "0.9999999999999998"
      ]
     },
     "execution_count": 28,
     "metadata": {},
     "output_type": "execute_result"
    }
   ],
   "source": [
    "ket2dm(q).tr()"
   ]
  },
  {
   "cell_type": "markdown",
   "metadata": {},
   "source": [
    "Now let's consider a statistical ensemble of pure states. For example, imagine we prepare a _set_ of qubits, half in state zero and half in state one. We could measure these qubits in sequence and build up a statistical interpretation of the initial state. \n",
    "\n",
    "This statistical outcome can be expressed as an ensemble state:\n",
    "\n",
    "$|\\Psi> = \\frac{1}{2}|0> + \\frac{1}{2}|1>$\n",
    "\n",
    "For which the density matrix is defined:\n",
    "\n",
    "$\\rho = \\sum\\limits_{i}{p_i|\\psi_i><\\psi_i|}$"
   ]
  },
  {
   "cell_type": "code",
   "execution_count": 29,
   "metadata": {
    "collapsed": true,
    "scrolled": true
   },
   "outputs": [
    {
     "data": {
      "text/latex": [
       "Quantum object: dims = [[2], [2]], shape = (2, 2), type = oper, isherm = True\\begin{equation*}\\left(\\begin{array}{*{11}c}0.250 & 0.250\\\\0.250 & 0.250\\\\\\end{array}\\right)\\end{equation*}"
      ],
      "text/plain": [
       "Quantum object: dims = [[2], [2]], shape = (2, 2), type = oper, isherm = True\n",
       "Qobj data =\n",
       "[[0.25 0.25]\n",
       " [0.25 0.25]]"
      ]
     },
     "execution_count": 29,
     "metadata": {},
     "output_type": "execute_result"
    }
   ],
   "source": [
    "q = 1/2*basis(2,0) + 1/2*basis(2,1)\n",
    "\n",
    "ket2dm(q)"
   ]
  },
  {
   "cell_type": "markdown",
   "metadata": {},
   "source": [
    "### Probabilities of Pure and Mixed States:\n",
    "How can we tell this is not a pure state? By looking at the trace of the density matrix. \n",
    "\n",
    "$\\text{Tr}[\\rho] < 1 \\implies \\text{Mixed State}$\n",
    "\n",
    "\n",
    "The trace in this case is less than 1, indicating a statistical mixture. Actually, in this case we have what is a maximally mixed state:\n",
    "\n",
    "$\\text{Tr}[\\rho_{max}] = 1/D$ where $D$ is the dimensionality of the system. In the case of qubits D = 2."
   ]
  },
  {
   "cell_type": "code",
   "execution_count": 30,
   "metadata": {
    "collapsed": true,
    "scrolled": true
   },
   "outputs": [
    {
     "data": {
      "text/plain": [
       "0.5"
      ]
     },
     "execution_count": 30,
     "metadata": {},
     "output_type": "execute_result"
    }
   ],
   "source": [
    "ket2dm(q).tr()"
   ]
  },
  {
   "cell_type": "markdown",
   "metadata": {},
   "source": [
    "### Transformation of Density Matrices:\n",
    "\n",
    "Note that density matrices undergo unitary transformation as follows:\n",
    "\n",
    "$\\rho = |\\psi><\\psi|$\n",
    "\n",
    "$\\rho' = |\\psi'><\\psi'|$\n",
    "\n",
    "$|\\psi'> = U|\\psi>$ and $ <\\psi'| =  <\\psi|U^{\\dagger}$\n",
    "\n",
    "$ \\implies \\rho' = U|\\psi><\\psi|U^{\\dagger}$\n",
    "\n",
    "$ \\implies \\rho' = U\\rho U^{\\dagger}$"
   ]
  },
  {
   "cell_type": "markdown",
   "metadata": {},
   "source": [
    "## The Cost Fuction:\n",
    "\n",
    "Consider an input ensemble state $\\{p_i,|\\psi_i>\\}$, where $p_i$ are ensemble probabilities of each pure state, $|\\psi_i>$. Note that ${|\\psi_i>}$ are  not necessarily orthonormal. The density matrix is given by the following:\n",
    "\n",
    "$\\rho = \\sum\\limits_{i}{p_i|\\psi_i><\\psi_i|}$\n",
    "\n",
    "e.g. if our state turns out to be pure for a pure state (e.g. $|\\psi_0>$), the ensemble set reduces to $\\{1,|\\psi_0>\\}$.\n",
    "\n",
    "The autoencoder cost function is given by:\n",
    "\n",
    "$C_2(q) = \\sum\\limits_{i}{p_i * F(Tr_{A}[U^{q}|\\psi_i><\\psi_i|_{AB}(U^{q})^{\\dagger}],|a>_{B})}$\n",
    "\n",
    "[//]:$C_2(q) = {F(Tr_{A}[U^{q}\\rho_{AB}(U^{q})^{\\dagger}],\\rho_{out,B})}$\n",
    "\n",
    "where $q$ is the set of parameters used to form the arbitrary transformation matrix $U^q$, and $\\rho_{out,B}$ our trash state. Performing the partial trace over A, reduces the n+k dimensional density matrix to a k dimensional density matrix corresponding only to the trash state subspace.\n",
    "\n",
    "Here is a translation of the math into code: \n",
    "* Input state can be, in general, an ensemble state decomposed as $\\{p_i,|\\psi_i>\\}$\n",
    "* Represent this set of states as a density matrix\n",
    "* Apply the autoencoder transform U to the state, with parameters q\n",
    "* Take a partial trace over the trash subset of the transformed density matrix to recover the trash state density matrix\n",
    "* Using a fidelity function, compare the trash state density matrix to the ancillary state density matrix (in our case zeros)\n",
    "\n",
    "We can take the output of the cost function and feedback into the minimizer to find the encoding transformation."
   ]
  },
  {
   "cell_type": "markdown",
   "metadata": {},
   "source": [
    "Qutip Partial Trace: http://qutip.org/docs/3.1.0/guide/guide-tensor.html\n",
    "* example of partial trace function\n",
    "* ket to density matrix function\n",
    "\n",
    "Qutip Fidelity Function: http://qutip.org/docs/3.1.0/apidoc/functions.html\n",
    "* Search fidelity - computes the fidelity of two density matrices"
   ]
  },
  {
   "cell_type": "code",
   "execution_count": 47,
   "metadata": {
    "collapsed": true,
    "scrolled": true
   },
   "outputs": [
    {
     "name": "stdout",
     "output_type": "stream",
     "text": [
      "0.9999999999999996\n",
      "[0.25, 0.25]\n",
      "Quantum object: dims = [[2], [2]], shape = (2, 2), type = oper, isherm = True\n",
      "Qobj data =\n",
      "[[0.5 0. ]\n",
      " [0.  0.5]]\n",
      "Quantum object: dims = [[2], [2]], shape = (2, 2), type = oper, isherm = True\n",
      "Qobj data =\n",
      "[[0.25 0.25]\n",
      " [0.25 0.25]]\n"
     ]
    }
   ],
   "source": [
    "# Cost Function Testing:\n",
    "p = [0.5,0.5]\n",
    "pure = [1,1]\n",
    "psi = [basis(2,0),basis(2,1)]\n",
    "psi_pure = 1/np.sqrt(2)*(basis(2,0)+basis(2,1))\n",
    "psi_mixed = 1/2*(basis(2,0)+basis(2,1))\n",
    "\n",
    "C1 = np.sum(fidelity(ket2dm(psi_pure),ket2dm(psi_pure)))\n",
    "print(C1)\n",
    "\n",
    "C1 = [p[i]*fidelity(ket2dm(psi[i]),ket2dm(psi_mixed)) for i in range(len(psi))]\n",
    "print(C1)\n",
    "\n",
    "print(1/2*ket2dm(psi[0])+1/2*ket2dm(psi[1]))\n",
    "\n",
    "print(ket2dm(1/2*psi[0]+1/2*psi[1]))"
   ]
  },
  {
   "cell_type": "code",
   "execution_count": null,
   "metadata": {
    "collapsed": true,
    "scrolled": true
   },
   "outputs": [],
   "source": [
    "# Cost function implementation from the paper:\n",
    "n = 5\n",
    "k = 2\n",
    "\n",
    "trashdm = ket2dm(tensor([basis(2,0) for _ in range(k)]))\n",
    "\n",
    "# This version is broken down in terms of basis vectors and ensemble probabilities:\n",
    "#C2 = np.sum([p_set[i] * fidelity((U*ket2dm(psi_set[i])*U.dag()).ptrace(np.arange(n,n+k)),trashdm) for i in range(len(psi_set))])\n",
    "\n",
    "# This version composes the input density matrix from the ensemble set of input states, then performs the transform:\n",
    "inputdm = np.sum([p_set[i] * ket2dm(psi_set[i]) for i in range(len(psi_set))]\n",
    "C2 = fidelity((U*inputdm*U.dag()).ptrace(np.arange(n,n+k)),trashdm)"
   ]
  },
  {
   "cell_type": "markdown",
   "metadata": {},
   "source": [
    "## Hydrogen Wavefunction Training Set:\n",
    "\n",
    "In the infamous article, the authors test the autoencoder with a set of ground state wavefunctions of molecular hydrogen. The autoencoder is trained with a subset of 6 ground state wavefunctions at different radial H-H distances, and then the encoder is tested on states at other radii. The Hamiltonian for molecular hydrogen can be solved numerically (classically), which would give us a benchmark for the performance of the autoencoder. We are considering to also implement this set of test states - though it is proving to be challenging!\n",
    "\n",
    "The Hamiltonian for molecular hydrogen, under the Born-Oppenheimer non-relativistic approximation is given by:\n",
    "\n",
    "$H = h_{nuc} +\\sum\\limits_{pq}h_{pq}a_p^{\\dagger}a_q^{\\dagger} + \\frac{1}{2}\\sum\\limits_{pqrs}h_{pqrs}a_p^{\\dagger}a_q^{\\dagger}a_r a_s$\n",
    "\n",
    "There are a few terms here: a nuclear term $h_{nuc}$, a single electron term, and a two electron term, with corresponding electron integrals $h_{pq}$ and $h_{pqrs}$. These terms express the probabilities of electrons occupying different molecular orbitals (e.g. $a_p^{\\dagger}$ creates an electron in spin-orbital $p$).\n",
    "\n",
    "As in the case of qubits, we are free to choose the basis of this Hamiltonian to be whatever we like. In quantum chemistry, we choose a basis which corresponds to a specific set of orthogonal electron orbitals. Often, this basis is selected with the convenience of calculation in mind. For example, the STO-6G hydrogen minimal basis set is one such basis set which is optimized for numerical approximation (the details of which we will perhaps need to explore later).\n",
    "\n",
    "Furthermore, in order to map this Hamiltonian to a quantum computer, we need to decompose it as a set of pauli rotation operations on single qubits. This is done by either the Bravi-Kitaev (BK) or Jordan-Wigner (JW) transformations. The result of the JW transformed Hamiltonian in the STO-6G basis is as follows:\n",
    "\n",
    "$H = c_0 I\n",
    "+ c_1 (Z_0 + Z_1) \n",
    "+ c_2 (Z_2 + Z_3)\n",
    "+ c_3 (Z_0 Z_1)\n",
    "+ c_4 (Z_0 Z_2 + Z_1 Z_3)\n",
    "+ c_5 (Z_1 Z_2 + Z_0 Z_3)\n",
    "+ c_6 (Z_2 Z_3)\n",
    "+ c_7 (Y_0 X_1 X_2 Y_3 - X_0 X_1 Y_2 Y_3 - Y_0 Y_1 X_2 X_3 + X_0 Y_1 Y_2 X_3)$\n",
    "\n",
    "Where $X_n, Y_n, Z_n$ are a pauli matrices acting on the $n$th qubit, and $c_n$ are coefficients which depend on the radial H-H distance.\n",
    "\n",
    "The Hamiltonian is implemented in qutip below: "
   ]
  },
  {
   "cell_type": "code",
   "execution_count": 72,
   "metadata": {
    "collapsed": true,
    "scrolled": true
   },
   "outputs": [
    {
     "name": "stdout",
     "output_type": "stream",
     "text": [
      "Quantum object: dims = [[2, 2, 2, 2], [2, 2, 2, 2]], shape = (16, 16), type = oper, isherm = True\n",
      "Qobj data =\n",
      "[[11.  0.  0.  0.  0.  0.  0.  0.  0.  0.  0.  0.  0.  0.  0.  0.]\n",
      " [ 0.  3.  0.  0.  0.  0.  0.  0.  0.  0.  0.  0.  0.  0.  0.  0.]\n",
      " [ 0.  0.  3.  0.  0.  0.  0.  0.  0.  0.  0.  0.  0.  0.  0.  0.]\n",
      " [ 0.  0.  0. -1.  0.  0.  0.  0.  0.  0.  0.  0.  4.  0.  0.  0.]\n",
      " [ 0.  0.  0.  0.  3.  0.  0.  0.  0.  0.  0.  0.  0.  0.  0.  0.]\n",
      " [ 0.  0.  0.  0.  0. -1.  0.  0.  0.  0.  0.  0.  0.  0.  0.  0.]\n",
      " [ 0.  0.  0.  0.  0.  0. -1.  0.  0. -4.  0.  0.  0.  0.  0.  0.]\n",
      " [ 0.  0.  0.  0.  0.  0.  0. -1.  0.  0.  0.  0.  0.  0.  0.  0.]\n",
      " [ 0.  0.  0.  0.  0.  0.  0.  0.  3.  0.  0.  0.  0.  0.  0.  0.]\n",
      " [ 0.  0.  0.  0.  0.  0. -4.  0.  0. -1.  0.  0.  0.  0.  0.  0.]\n",
      " [ 0.  0.  0.  0.  0.  0.  0.  0.  0.  0. -1.  0.  0.  0.  0.  0.]\n",
      " [ 0.  0.  0.  0.  0.  0.  0.  0.  0.  0.  0. -1.  0.  0.  0.  0.]\n",
      " [ 0.  0.  0.  4.  0.  0.  0.  0.  0.  0.  0.  0. -1.  0.  0.  0.]\n",
      " [ 0.  0.  0.  0.  0.  0.  0.  0.  0.  0.  0.  0.  0. -1.  0.  0.]\n",
      " [ 0.  0.  0.  0.  0.  0.  0.  0.  0.  0.  0.  0.  0.  0. -1.  0.]\n",
      " [ 0.  0.  0.  0.  0.  0.  0.  0.  0.  0.  0.  0.  0.  0.  0.  3.]]\n"
     ]
    }
   ],
   "source": [
    "# Reproducing the test set based on the STO-6G minimum basis set of hydrogen\n",
    "# From paper:\n",
    "\n",
    "def makepaulin(N,P):\n",
    "    PN = []\n",
    "    for n in range(N):\n",
    "        tmp = [qeye(2) for _ in range(N)]\n",
    "        tmp[n] = P\n",
    "        Pn = tensor(tmp)\n",
    "        PN.append(Pn)\n",
    "    return PN\n",
    "\n",
    "N=4\n",
    "X = makepaulin(N,sigmax())\n",
    "Y = makepaulin(N,sigmay())\n",
    "Z = makepaulin(N,sigmaz())\n",
    "IN = tensor([qeye(2) for _ in range(N)])\n",
    "\n",
    "# setting all coefficients to 1\n",
    "[c0,c1,c2,c3,c4,c5,c6,c7] = [1,1,1,1,1,1,1,1]\n",
    "    \n",
    "H = (c0*IN + \n",
    "c1*(Z[0]+Z[1]) + \n",
    "c2*(Z[2]+Z[3]) + \n",
    "c3*Z[0]*Z[1] + \n",
    "c4*(Z[0]*Z[2] + Z[1]*Z[3]) + \n",
    "c5*(Z[1]*Z[2]+Z[0]*Z[3]) + \n",
    "c6*(Z[2]*Z[3]) + \n",
    "c7*(Y[0]*X[1]*X[2]*Y[3] - X[0]*X[1]*Y[2]*Y[3] - Y[0]*Y[1]*X[2]*X[3] + X[0]*Y[1]*Y[2]*X[3]))\n",
    "\n",
    "print(H)"
   ]
  },
  {
   "cell_type": "markdown",
   "metadata": {},
   "source": [
    "In order to advance from here, we need to compute the coefficients of this Hamiltonian (which depend on radial distance between H atoms), and solve the Schroedinger equation to find ground state energies (in Hartrees) at different distances to form the set of training states. \n",
    "\n",
    "I think this requires an optimized solver of Schroedinger's equation, which is beyond probably beyond the scope of this project to implement. We could also use a variational quantum eigensolver, but that requires it's own detailed investigation as well.\n",
    "\n",
    "One potential workaround could be to use PyQuante - a python library which is built to perform these kinds of caluculations (STO-6G hydrogen minimal basis set approximation). It's a dated python module, and thus far I've had version control issues getting it to integrate here.\n",
    "\n",
    "I have requested a chemsitry textbook from the library which might lay out the calculation in more detail for us.\n",
    "\n",
    "Until then we might need to think of a simpler test set or reach out to Zapata."
   ]
  },
  {
   "cell_type": "code",
   "execution_count": null,
   "metadata": {
    "collapsed": true,
    "scrolled": true
   },
   "outputs": [],
   "source": []
  }
 ],
 "metadata": {
  "kernelspec": {
<<<<<<< HEAD
   "display_name": "pblt",
   "language": "python",
   "name": "pblt"
=======
   "display_name": "Python 3",
   "language": "python",
   "name": "python3"
>>>>>>> 64b5e1eb
  },
  "language_info": {
   "codemirror_mode": {
    "name": "ipython",
    "version": 3
   },
   "file_extension": ".py",
   "mimetype": "text/x-python",
   "name": "python",
   "nbconvert_exporter": "python",
   "pygments_lexer": "ipython3",
<<<<<<< HEAD
   "version": "3.6.4"
=======
   "version": "3.5.2"
>>>>>>> 64b5e1eb
  }
 },
 "nbformat": 4,
 "nbformat_minor": 2
}<|MERGE_RESOLUTION|>--- conflicted
+++ resolved
@@ -978,15 +978,9 @@
  ],
  "metadata": {
   "kernelspec": {
-<<<<<<< HEAD
    "display_name": "pblt",
    "language": "python",
    "name": "pblt"
-=======
-   "display_name": "Python 3",
-   "language": "python",
-   "name": "python3"
->>>>>>> 64b5e1eb
   },
   "language_info": {
    "codemirror_mode": {
@@ -998,11 +992,7 @@
    "name": "python",
    "nbconvert_exporter": "python",
    "pygments_lexer": "ipython3",
-<<<<<<< HEAD
    "version": "3.6.4"
-=======
-   "version": "3.5.2"
->>>>>>> 64b5e1eb
   }
  },
  "nbformat": 4,
